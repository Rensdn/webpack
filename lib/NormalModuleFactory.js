--- conflicted
+++ resolved
@@ -103,13 +103,8 @@
 					return onDoneResolving();
 				if(noAutoLoaders) {
 					async.parallel([
-<<<<<<< HEAD
-						this.resolveRequestArray.bind(this, context, noPostAutoLoaders ? [] : this.postLoaders.match(resourcePath), this.resolvers.loader),
-						this.resolveRequestArray.bind(this, context, this.preLoaders.match(resourcePath), this.resolvers.loader)
-=======
-						_this.resolveRequestArray.bind(_this, context, noPostAutoLoaders ? [] : _this.postLoaders.match(resource), _this.resolvers.loader),
-						_this.resolveRequestArray.bind(_this, context, _this.preLoaders.match(resource), _this.resolvers.loader)
->>>>>>> 6b606620
+						_this.resolveRequestArray.bind(_this, context, noPostAutoLoaders ? [] : _this.postLoaders.match(resourcePath), _this.resolvers.loader),
+						_this.resolveRequestArray.bind(_this, context, _this.preLoaders.match(resourcePath), _this.resolvers.loader)
 					], function(err, results) {
 						if(err) return callback(err);
 						loaders = results[0].concat(loaders).concat(results[1]);
@@ -117,15 +112,9 @@
 					});
 				} else {
 					async.parallel([
-<<<<<<< HEAD
-						this.resolveRequestArray.bind(this, context, noPostAutoLoaders ? [] : this.postLoaders.match(resourcePath), this.resolvers.loader),
-						this.resolveRequestArray.bind(this, context, this.loaders.match(resourcePath), this.resolvers.loader),
-						this.resolveRequestArray.bind(this, context, this.preLoaders.match(resourcePath), this.resolvers.loader)
-=======
-						_this.resolveRequestArray.bind(_this, context, noPostAutoLoaders ? [] : _this.postLoaders.match(resource), _this.resolvers.loader),
-						_this.resolveRequestArray.bind(_this, context, _this.loaders.match(resource), _this.resolvers.loader),
-						_this.resolveRequestArray.bind(_this, context, _this.preLoaders.match(resource), _this.resolvers.loader)
->>>>>>> 6b606620
+						_this.resolveRequestArray.bind(_this, context, noPostAutoLoaders ? [] : _this.postLoaders.match(resourcePath), _this.resolvers.loader),
+						_this.resolveRequestArray.bind(_this, context, _this.loaders.match(resourcePath), _this.resolvers.loader),
+						_this.resolveRequestArray.bind(_this, context, _this.preLoaders.match(resourcePath), _this.resolvers.loader)
 					], function(err, results) {
 						if(err) return callback(err);
 						loaders = results[0].concat(loaders).concat(results[1]).concat(results[2]);
