/*
	MIT License http://www.opensource.org/licenses/mit-license.php
	Author Tobias Koppers @sokra
*/
var ConstDependency = require("./dependencies/ConstDependency");
var BasicEvaluatedExpression = require("./BasicEvaluatedExpression");

var NullFactory = require("./NullFactory");

function DefinePlugin(definitions) {
	this.definitions = definitions;
}
module.exports = DefinePlugin;
DefinePlugin.prototype.apply = function(compiler) {
	compiler.plugin("compilation", function(compilation) {
		compilation.dependencyFactories.set(ConstDependency, new NullFactory());
		compilation.dependencyTemplates.set(ConstDependency, new ConstDependency.Template());
	});
	(function walkDefinitions(definitions, prefix) {
		Object.keys(definitions).forEach(function(key) {
			var code = definitions[key];
			if(code && typeof code === "object" && !(code instanceof RegExp)) {
				walkDefinitions(code, prefix + key + ".");
				applyObjectDefine(prefix + key, code);
				return;
			}
			applyDefineKey(prefix, key);
			applyDefine(prefix + key, code);
		});
	}(this.definitions, ""));
	function stringifyObj(obj) {
		return "{" + Object.keys(obj).map(function(key) {
			var code = obj[key];
			return JSON.stringify(key) + ":" + toCode(code);
		}).join(",") + "}";
	}
	function toCode(code) {
		if(code === null) return "null";
		else if(code === undefined) return "undefined";
		else if(code instanceof RegExp && code.toString) return code.toString();
		else if(typeof code === "function" && code.toString) return "(" + code.toString() + ")";
		else if(typeof code === "object") return stringifyObj(code);
		else return code + "";
	}
	function applyDefineKey(prefix, key) {
		var splittedKey = key.split(".");
		splittedKey.slice(1).forEach(function(_, i) {
			var fullKey = prefix + splittedKey.slice(0, i + 1).join(".");
			compiler.parser.plugin("can-rename " + fullKey, function() { return true; });
		});
	}
	function applyDefine(key, code) {
		var isTypeof = /^typeof\s+/.test(key);
		if(isTypeof) key = key.replace(/^typeof\s+/, "");
		var recurse = false;
		var recurseTypeof = false;
		code = toCode(code);
		if(!isTypeof) {
			compiler.parser.plugin("can-rename " + key, function() {
				return true;
			});
			compiler.parser.plugin("evaluate Identifier " + key, function(expr) {
				if(recurse) return;
				recurse = true;
				var res = compiler.parser.evaluate(code);
				recurse = false;
				res.setRange(expr.range);
				return res;
			});
			compiler.parser.plugin("expression " + key, function(expr) {
<<<<<<< HEAD
				var dep = new ConstDependency(code, expr.range);
=======
				var dep = new ConstDependency("(" + code + ")", expr.range);
>>>>>>> fc9b941c
				dep.loc = expr.loc;
				this.state.current.addDependency(dep);
				return true;
			});
		}
		var typeofCode = isTypeof ? code : "typeof (" + code + ")";
		compiler.parser.plugin("evaluate typeof " + key, function(expr) {
			if(recurseTypeof) return;
			recurseTypeof = true;
			var res = compiler.parser.evaluate(typeofCode);
			recurseTypeof = false;
			res.setRange(expr.range);
			return res;
		});
		compiler.parser.plugin("typeof " + key, function(expr) {
			var res = compiler.parser.evaluate(typeofCode);
			if(!res.isString()) return;
			var dep = new ConstDependency(JSON.stringify(res.string), expr.range);
			dep.loc = expr.loc;
			this.state.current.addDependency(dep);
			return true;
		});
	}
	function applyObjectDefine(key, obj) {
		var code = stringifyObj(obj);
		compiler.parser.plugin("can-rename " + key, function() {
			return true;
		});
		compiler.parser.plugin("evaluate Identifier " + key, function(expr) {
			return new BasicEvaluatedExpression().setRange(expr.range);
		});
		compiler.parser.plugin("evaluate typeof " + key, function(expr) {
			return new BasicEvaluatedExpression().setString("object").setRange(expr.range);
		});
		compiler.parser.plugin("expression " + key, function(expr) {
<<<<<<< HEAD
			var dep = new ConstDependency(code, expr.range);
=======
			var dep = new ConstDependency("(" + code + ")", expr.range);
>>>>>>> fc9b941c
			dep.loc = expr.loc;
			this.state.current.addDependency(dep);
			return true;
		});
		compiler.parser.plugin("typeof " + key, function(expr) {
			var dep = new ConstDependency("\"object\"", expr.range);
			dep.loc = expr.loc;
			this.state.current.addDependency(dep);
			return true;
		});
	}
};<|MERGE_RESOLUTION|>--- conflicted
+++ resolved
@@ -68,11 +68,7 @@
 				return res;
 			});
 			compiler.parser.plugin("expression " + key, function(expr) {
-<<<<<<< HEAD
 				var dep = new ConstDependency(code, expr.range);
-=======
-				var dep = new ConstDependency("(" + code + ")", expr.range);
->>>>>>> fc9b941c
 				dep.loc = expr.loc;
 				this.state.current.addDependency(dep);
 				return true;
@@ -108,11 +104,7 @@
 			return new BasicEvaluatedExpression().setString("object").setRange(expr.range);
 		});
 		compiler.parser.plugin("expression " + key, function(expr) {
-<<<<<<< HEAD
 			var dep = new ConstDependency(code, expr.range);
-=======
-			var dep = new ConstDependency("(" + code + ")", expr.range);
->>>>>>> fc9b941c
 			dep.loc = expr.loc;
 			this.state.current.addDependency(dep);
 			return true;
